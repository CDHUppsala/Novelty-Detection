--- conflicted
+++ resolved
@@ -19,11 +19,7 @@
 1) Calculate **novelty**: calculate backward similarity (BS) between a patent $p$ and all patents published 5 years prior to $p$.
 
 $$
-<<<<<<< HEAD
     BS_{j}^{\tau} = \frac{1}{| \mathcal{B}_{j, \tau} |} \sum_{i \in \mathcal{B}_{j, \tau}} p_{j, i}
-=======
-BS_{j}^{\tau} = \frac{1}{\mathcal{B}_{j, \tau}} \sum_{i \in \mathcal{B}_{j, \tau}} p_{j, i}
->>>>>>> 9ce3c67d
 $$
 
 for patents $i$ and $j$.
@@ -32,11 +28,7 @@
 2) Calculate **impact**: calculate forward similarity (FS) between a patent $p$ and all patents published 10 years after $p$
 
 $$
-<<<<<<< HEAD
     FS_{j}^{\tau} = \frac{1}{| \mathcal{F}_{j, \tau} |} \sum_{i \in \mathcal{F}_{j, \tau}} p_{j, i}
-=======
-FS_{j}^{\tau} = \frac{1}{\mathcal{F}_{j, \tau}} \sum_{i \in \mathcal{F}_{j, \tau}} p_{j, i}
->>>>>>> 9ce3c67d
 $$
 
 for patents $i$ and $j$.
